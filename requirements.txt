torch<=2.0.1
scipy
packaging
sentencepiece
datasets<=2.17.0  # 2.18.0 throws many warnings and caching seems not working in distributed setup
deepspeed>=0.10.0
accelerate>=0.21.0,<0.23.0  # 0.23.0 will cause an incorrect learning rate schedule when using deepspeed, which is likely caused by https://github.com/huggingface/accelerate/commit/727d624322c67db66a43c559d8c86414d5ffb537
peft>=0.4.0
bitsandbytes>=0.41.1
evaluate>=0.4.0
tokenizers>=0.13.3
protobuf
# Transformers library (v4.34.0) still has a bug for left padding, 
# and significantly affect the inference and thus our evaluation performance (e.g., MMLU and TruthfulQA).
# Follwing PR is a temporary fix for it but has not been merged yet.
# See https://github.com/huggingface/transformers/pull/25284
# But this PR is not compatible with the latest version of Transformers library (v4.34.0).
# To incorporate it, we forked the Transformers library and made some changes to make it compatible with the latest version.
git+https://github.com/yizhongw/transformers.git@left_padding
openai>=1.0.0
tiktoken
rouge_score
tensorboard
wandb
gradio==3.50.2
termcolor
jsonlines
unidic-lite
einops
flash-attn==2.2.2
auto-gptq
fire
alpaca-eval==0.6
# for human eval web app
flask
vllm 
openpyxl
<<<<<<< HEAD
# for math evaluations
antlr4-python3-runtime==4.11.0
mpmath==1.3.0
sympy==1.12.0
=======
# for ifeval
nltk
langdetect
immutabledict
>>>>>>> ea3467db
<|MERGE_RESOLUTION|>--- conflicted
+++ resolved
@@ -35,14 +35,11 @@
 flask
 vllm 
 openpyxl
-<<<<<<< HEAD
-# for math evaluations
-antlr4-python3-runtime==4.11.0
-mpmath==1.3.0
-sympy==1.12.0
-=======
 # for ifeval
 nltk
 langdetect
 immutabledict
->>>>>>> ea3467db
+# for math evaluations
+antlr4-python3-runtime==4.11.0
+mpmath==1.3.0
+sympy==1.12.0